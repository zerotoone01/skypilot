"""Resources: compute requirements of Tasks."""
import functools
import textwrap
from typing import Dict, List, Optional, Set, Tuple, Union

import colorama
from typing_extensions import Literal

from sky import clouds
from sky import global_user_state
from sky import sky_logging
from sky import skypilot_config
from sky import spot
from sky.clouds import service_catalog
from sky.provision import docker_utils
from sky.skylet import constants
from sky.utils import accelerator_registry
<<<<<<< HEAD
from sky.utils import common_utils
=======
from sky.utils import log_utils
>>>>>>> 470db0c2
from sky.utils import resources_utils
from sky.utils import schemas
from sky.utils import tpu_utils
from sky.utils import ux_utils

logger = sky_logging.init_logger(__name__)

_DEFAULT_DISK_SIZE_GB = 256


class Resources:
    """Resources: compute requirements of Tasks.

    This class is immutable once created (to ensure some validations are done
    whenever properties change). To update the property of an instance of
    Resources, use `resources.copy(**new_properties)`.

    Used:

    * for representing resource requests for tasks/apps
    * as a "filter" to get concrete launchable instances
    * for calculating billing
    * for provisioning on a cloud

    """
    # If any fields changed, increment the version. For backward compatibility,
    # modify the __setstate__ method to handle the old version.
    _VERSION = 13

    def __init__(
        self,
        cloud: Optional[clouds.Cloud] = None,
        instance_type: Optional[str] = None,
        cpus: Union[None, int, float, str] = None,
        memory: Union[None, int, float, str] = None,
        accelerators: Union[None, str, Dict[str, int]] = None,
        accelerator_args: Optional[Dict[str, str]] = None,
        use_spot: Optional[bool] = None,
        spot_recovery: Optional[str] = None,
        region: Optional[str] = None,
        zone: Optional[str] = None,
        image_id: Union[Dict[str, str], str, None] = None,
        disk_size: Optional[int] = None,
        disk_tier: Optional[Literal['high', 'medium', 'low']] = None,
        ports: Optional[Union[int, str, List[str], Tuple[str]]] = None,
        # Internal use only.
        _docker_login_config: Optional[docker_utils.DockerLoginConfig] = None,
        _is_image_managed: Optional[bool] = None,
    ):
        """Initialize a Resources object.

        All fields are optional.  ``Resources.is_launchable`` decides whether
        the Resources is fully specified to launch an instance.

        Examples:
          .. code-block:: python

            # Fully specified cloud and instance type (is_launchable() is True).
            sky.Resources(clouds.AWS(), 'p3.2xlarge')
            sky.Resources(clouds.GCP(), 'n1-standard-16')
            sky.Resources(clouds.GCP(), 'n1-standard-8', 'V100')

            # Specifying required resources; the system decides the
            # cloud/instance type. The below are equivalent:
            sky.Resources(accelerators='V100')
            sky.Resources(accelerators='V100:1')
            sky.Resources(accelerators={'V100': 1})
            sky.Resources(cpus='2+', memory='16+', accelerators='V100')

        Args:
          cloud: the cloud to use.
          instance_type: the instance type to use.
          cpus: the number of CPUs required for the task.
            If a str, must be a string of the form ``'2'`` or ``'2+'``, where
            the ``+`` indicates that the task requires at least 2 CPUs.
          memory: the amount of memory in GiB required. If a
            str, must be a string of the form ``'16'`` or ``'16+'``, where
            the ``+`` indicates that the task requires at least 16 GB of memory.
          accelerators: the accelerators required. If a str, must be
            a string of the form ``'V100'`` or ``'V100:2'``, where the ``:2``
            indicates that the task requires 2 V100 GPUs. If a dict, must be a
            dict of the form ``{'V100': 2}`` or ``{'tpu-v2-8': 1}``.
          accelerator_args: accelerator-specific arguments. For example,
            ``{'tpu_vm': True, 'runtime_version': 'tpu-vm-base'}`` for TPUs.
          use_spot: whether to use spot instances. If None, defaults to
            False.
          spot_recovery: the spot recovery strategy to use for the managed
            spot to recover the cluster from preemption. Refer to
            `recovery_strategy module <https://github.com/skypilot-org/skypilot/blob/master/sky/spot/recovery_strategy.py>`__ # pylint: disable=line-too-long
            for more details.
          region: the region to use.
          zone: the zone to use.
          image_id: the image ID to use. If a str, must be a string
            of the image id from the cloud, such as AWS:
            ``'ami-1234567890abcdef0'``, GCP:
            ``'projects/my-project-id/global/images/my-image-name'``;
            Or, a image tag provided by SkyPilot, such as AWS:
            ``'skypilot:gpu-ubuntu-2004'``. If a dict, must be a dict mapping
            from region to image ID, such as:

            .. code-block:: python

              {
                'us-west1': 'ami-1234567890abcdef0',
                'us-east1': 'ami-1234567890abcdef0'
              }

          disk_size: the size of the OS disk in GiB.
          disk_tier: the disk performance tier to use. If None, defaults to
            ``'medium'``.
          ports: the ports to open on the instance.
          _docker_login_config: the docker configuration to use. This include
            the docker username, password, and registry server. If None, skip
            docker login.
        """
        self._version = self._VERSION
        self._cloud = cloud
        self._region: Optional[str] = None
        self._zone: Optional[str] = None
        self._validate_and_set_region_zone(region, zone)

        self._instance_type = instance_type

        self._use_spot_specified = use_spot is not None
        self._use_spot = use_spot if use_spot is not None else False
        self._spot_recovery = None
        if spot_recovery is not None:
            if spot_recovery.strip().lower() != 'none':
                self._spot_recovery = spot_recovery.upper()

        if disk_size is not None:
            if round(disk_size) != disk_size:
                with ux_utils.print_exception_no_traceback():
                    raise ValueError(
                        f'OS disk size must be an integer. Got: {disk_size}.')
            self._disk_size = int(disk_size)
        else:
            self._disk_size = _DEFAULT_DISK_SIZE_GB

        # self._image_id is a dict of {region: image_id}.
        # The key is None if the same image_id applies for all regions.
        self._image_id = image_id
        if isinstance(image_id, str):
            self._image_id = {self._region: image_id.strip()}
        elif isinstance(image_id, dict):
            if None in image_id:
                self._image_id = {self._region: image_id[None].strip()}
            else:
                self._image_id = {
                    k.strip(): v.strip() for k, v in image_id.items()
                }
        self._is_image_managed = _is_image_managed

        self._disk_tier = disk_tier

        if ports is not None:
            if isinstance(ports, tuple):
                ports = list(ports)
            if not isinstance(ports, list):
                ports = [ports]
            ports = resources_utils.simplify_ports(
                [str(port) for port in ports])
            if not ports:
                # Set to None if empty. This is mainly for resources from
                # cli, which will comes in as an empty tuple.
                ports = None
        self._ports = ports

        self._docker_login_config = _docker_login_config

        self._set_cpus(cpus)
        self._set_memory(memory)
        self._set_accelerators(accelerators, accelerator_args)

        self._try_validate_local()
        self._try_validate_instance_type()
        self._try_validate_cpus_mem()
        self._try_validate_spot()
        self._try_validate_image_id()
        self._try_validate_disk_tier()
        self._try_validate_ports()

    # When querying the accelerators inside this func (we call self.accelerators
    # which is a @property), we will check the cloud's catalog, which can error
    # if it fails to fetch some account specific catalog information (e.g., AWS
    # zone mapping). It is fine to use the default catalog as this function is
    # only for display purposes.
    @service_catalog.fallback_to_default_catalog
    def __repr__(self) -> str:
        """Returns a string representation for display.

        Examples:

            >>> sky.Resources(accelerators='V100')
            <Cloud>({'V100': 1})

            >>> sky.Resources(accelerators='V100', use_spot=True)
            <Cloud>([Spot], {'V100': 1})

            >>> sky.Resources(accelerators='V100',
            ...     use_spot=True, instance_type='p3.2xlarge')
            AWS(p3.2xlarge[Spot], {'V100': 1})

            >>> sky.Resources(accelerators='V100', instance_type='p3.2xlarge')
            AWS(p3.2xlarge, {'V100': 1})

            >>> sky.Resources(instance_type='p3.2xlarge')
            AWS(p3.2xlarge, {'V100': 1})

            >>> sky.Resources(disk_size=100)
            <Cloud>(disk_size=100)
        """
        accelerators = ''
        accelerator_args = ''
        if self.accelerators is not None:
            accelerators = f', {self.accelerators}'
            if self.accelerator_args is not None:
                accelerator_args = f', accelerator_args={self.accelerator_args}'

        cpus = ''
        if self.cpus is not None:
            cpus = f', cpus={self.cpus}'

        memory = ''
        if self.memory is not None:
            memory = f', mem={self.memory}'

        if isinstance(self.cloud, clouds.Local):
            return f'{self.cloud}({self.accelerators})'

        use_spot = ''
        if self.use_spot:
            use_spot = '[Spot]'

        image_id = ''
        if self.image_id is not None:
            if None in self.image_id:
                image_id = f', image_id={self.image_id[None]}'
            else:
                image_id = f', image_id={self.image_id}'

        disk_tier = ''
        if self.disk_tier is not None:
            disk_tier = f', disk_tier={self.disk_tier}'

        disk_size = ''
        if self.disk_size != _DEFAULT_DISK_SIZE_GB:
            disk_size = f', disk_size={self.disk_size}'

        ports = ''
        if self.ports is not None:
            ports = f', ports={self.ports}'

        if self._instance_type is not None:
            instance_type = f'{self._instance_type}'
        else:
            instance_type = ''

        # Do not show region/zone here as `sky status -a` would show them as
        # separate columns. Also, Resources repr will be printed during
        # failover, and the region may be dynamically determined.
        hardware_str = (
            f'{instance_type}{use_spot}'
            f'{cpus}{memory}{accelerators}{accelerator_args}{image_id}'
            f'{disk_tier}{disk_size}{ports}')
        # It may have leading ',' (for example, instance_type not set) or empty
        # spaces.  Remove them.
        while hardware_str and hardware_str[0] in (',', ' '):
            hardware_str = hardware_str[1:]

        cloud_str = '<Cloud>'
        if self.cloud is not None:
            cloud_str = f'{self.cloud}'

        return f'{cloud_str}({hardware_str})'

    @property
    def repr_with_region_zone(self) -> str:
        region_str = ''
        if self.region is not None:
            region_str = f', region={self.region}'
        zone_str = ''
        if self.zone is not None:
            zone_str = f', zone={self.zone}'
        repr_str = str(self)
        if repr_str.endswith(')'):
            repr_str = repr_str[:-1] + f'{region_str}{zone_str})'
        else:
            repr_str += f'{region_str}{zone_str}'
        return repr_str

    @property
    def cloud(self):
        return self._cloud

    @property
    def region(self):
        return self._region

    @property
    def zone(self):
        return self._zone

    @property
    def instance_type(self):
        return self._instance_type

    @property
    def cpus(self) -> Optional[str]:
        """Returns the number of vCPUs that each instance must have.

        For example, cpus='4' means each instance must have exactly 4 vCPUs,
        and cpus='4+' means each instance must have at least 4 vCPUs.

        (Developer note: The cpus field is only used to select the instance type
        at launch time. Thus, Resources in the backend's ResourceHandle will
        always have the cpus field set to None.)
        """
        return self._cpus

    @property
    def memory(self) -> Optional[str]:
        """Returns the memory that each instance must have in GB.

        For example, memory='16' means each instance must have exactly 16GB
        memory; memory='16+' means each instance must have at least 16GB
        memory.

        (Developer note: The memory field is only used to select the instance
        type at launch time. Thus, Resources in the backend's ResourceHandle
        will always have the memory field set to None.)
        """
        return self._memory

    @property
    @functools.lru_cache(maxsize=1)
    def accelerators(self) -> Optional[Dict[str, int]]:
        """Returns the accelerators field directly or by inferring.

        For example, Resources(AWS, 'p3.2xlarge') has its accelerators field
        set to None, but this function will infer {'V100': 1} from the instance
        type.
        """
        if self._accelerators is not None:
            return self._accelerators
        if self.cloud is not None and self._instance_type is not None:
            return self.cloud.get_accelerators_from_instance_type(
                self._instance_type)
        return None

    @property
    def accelerator_args(self) -> Optional[Dict[str, str]]:
        return self._accelerator_args

    @property
    def use_spot(self) -> bool:
        return self._use_spot

    @property
    def use_spot_specified(self) -> bool:
        return self._use_spot_specified

    @property
    def spot_recovery(self) -> Optional[str]:
        return self._spot_recovery

    @property
    def disk_size(self) -> int:
        return self._disk_size

    @property
    def image_id(self) -> Optional[Dict[str, str]]:
        return self._image_id

    @property
    def disk_tier(self) -> str:
        return self._disk_tier

    @property
    def ports(self) -> Optional[List[str]]:
        return self._ports

    @property
    def is_image_managed(self) -> Optional[bool]:
        return self._is_image_managed

    def _set_cpus(
        self,
        cpus: Union[None, int, float, str],
    ) -> None:
        if cpus is None:
            self._cpus = None
            return

        self._cpus = str(cpus)
        if isinstance(cpus, str):
            if cpus.endswith('+'):
                num_cpus_str = cpus[:-1]
            else:
                num_cpus_str = cpus

            try:
                num_cpus = float(num_cpus_str)
            except ValueError:
                with ux_utils.print_exception_no_traceback():
                    raise ValueError(
                        f'The "cpus" field should be either a number or '
                        f'a string "<number>+". Found: {cpus!r}') from None
        else:
            num_cpus = float(cpus)

        if num_cpus <= 0:
            with ux_utils.print_exception_no_traceback():
                raise ValueError(
                    f'The "cpus" field should be positive. Found: {cpus!r}')

    def _set_memory(
        self,
        memory: Union[None, int, float, str],
    ) -> None:
        if memory is None:
            self._memory = None
            return

        self._memory = str(memory)
        if isinstance(memory, str):
            if memory.endswith('+'):
                num_memory_gb = memory[:-1]
            else:
                num_memory_gb = memory

            try:
                memory_gb = float(num_memory_gb)
            except ValueError:
                with ux_utils.print_exception_no_traceback():
                    raise ValueError(
                        f'The "memory" field should be either a number or '
                        f'a string "<number>+". Found: {memory!r}') from None
        else:
            memory_gb = float(memory)

        if memory_gb <= 0:
            with ux_utils.print_exception_no_traceback():
                raise ValueError(
                    f'The "cpus" field should be positive. Found: {memory!r}')

    def _set_accelerators(
        self,
        accelerators: Union[None, str, Dict[str, int]],
        accelerator_args: Optional[Dict[str, str]],
    ) -> None:
        """Sets accelerators.

        Args:
            accelerators: A string or a dict of accelerator types to counts.
            accelerator_args: A dict of accelerator types to args.
        """
        if accelerators is not None:
            if isinstance(accelerators, str):  # Convert to Dict[str, int].
                if ':' not in accelerators:
                    accelerators = {accelerators: 1}
                else:
                    splits = accelerators.split(':')
                    parse_error = ('The "accelerators" field as a str '
                                   'should be <name> or <name>:<cnt>. '
                                   f'Found: {accelerators!r}')
                    if len(splits) != 2:
                        with ux_utils.print_exception_no_traceback():
                            raise ValueError(parse_error)
                    try:
                        num = float(splits[1])
                        num = int(num) if num.is_integer() else num
                        accelerators = {splits[0]: num}
                    except ValueError:
                        with ux_utils.print_exception_no_traceback():
                            raise ValueError(parse_error) from None

            # Ignore check for the local cloud case.
            # It is possible the accelerators dict can contain multiple
            # types of accelerators for some on-prem clusters.
            if not isinstance(self._cloud, clouds.Local):
                assert len(accelerators) == 1, accelerators

            # Canonicalize the accelerator names.
            accelerators = {
                accelerator_registry.canonicalize_accelerator_name(acc):
                acc_count for acc, acc_count in accelerators.items()
            }

            acc, _ = list(accelerators.items())[0]
            if 'tpu' in acc.lower():
                if self.cloud is None:
                    self._cloud = clouds.GCP()
                assert self.cloud.is_same_cloud(
                    clouds.GCP()), 'Cloud must be GCP.'
                if accelerator_args is None:
                    accelerator_args = {}
                use_tpu_vm = accelerator_args.get('tpu_vm', False)
                if use_tpu_vm:
                    tpu_utils.check_gcp_cli_include_tpu_vm()
                if self.instance_type is not None and use_tpu_vm:
                    if self.instance_type != 'TPU-VM':
                        with ux_utils.print_exception_no_traceback():
                            raise ValueError(
                                'Cannot specify instance type'
                                f' (got "{self.instance_type}") for TPU VM.')
                if 'runtime_version' not in accelerator_args:
                    if use_tpu_vm:
                        accelerator_args['runtime_version'] = 'tpu-vm-base'
                    else:
                        accelerator_args['runtime_version'] = '2.12.0'
                    logger.info(
                        'Missing runtime_version in accelerator_args, using'
                        f' default ({accelerator_args["runtime_version"]})')

        self._accelerators = accelerators
        self._accelerator_args = accelerator_args

    def is_launchable(self) -> bool:
        return self.cloud is not None and self._instance_type is not None

    def need_cleanup_after_preemption(self) -> bool:
        """Returns whether a spot resource needs cleanup after preemption."""
        assert self.is_launchable(), self
        return self.cloud.need_cleanup_after_preemption(self)

    def _validate_and_set_region_zone(self, region: Optional[str],
                                      zone: Optional[str]) -> None:
        if region is None and zone is None:
            return

        if self._cloud is None:
            # Try to infer the cloud from region/zone, if unique. If 0 or >1
            # cloud corresponds to region/zone, errors out.
            valid_clouds = []
            enabled_clouds = global_user_state.get_enabled_clouds()
            cloud_to_errors = {}
            for cloud in enabled_clouds:
                try:
                    cloud.validate_region_zone(region, zone)
                except ValueError as e:
                    cloud_to_errors[repr(cloud)] = e
                    continue
                valid_clouds.append(cloud)

            if len(valid_clouds) == 0:
                if len(enabled_clouds) == 1:
                    cloud_str = f'for cloud {enabled_clouds[0]}'
                else:
                    cloud_str = f'for any cloud among {enabled_clouds}'
                with ux_utils.print_exception_no_traceback():
                    if len(cloud_to_errors) == 1:
                        # UX: if 1 cloud, don't print a table.
                        hint = list(cloud_to_errors.items())[0][-1]
                    else:
                        table = log_utils.create_table(['Cloud', 'Hint'])
                        table.add_row(['-----', '----'])
                        for cloud, error in cloud_to_errors.items():
                            reason_str = '\n'.join(textwrap.wrap(
                                str(error), 80))
                            table.add_row([str(cloud), reason_str])
                        hint = table.get_string()
                    raise ValueError(
                        f'Invalid (region {region!r}, zone {zone!r}) '
                        f'{cloud_str}. Details:\n{hint}')
            elif len(valid_clouds) > 1:
                with ux_utils.print_exception_no_traceback():
                    raise ValueError(
                        f'Cannot infer cloud from (region {region!r}, zone '
                        f'{zone!r}). Multiple enabled clouds have region/zone '
                        f'of the same names: {valid_clouds}. '
                        f'To fix: explicitly specify `cloud`.')
            logger.debug(f'Cloud is not specified, using {valid_clouds[0]} '
                         f'inferred from region {region!r} and zone {zone!r}')
            self._cloud = valid_clouds[0]

        # Validate if region and zone exist in the catalog, and set the region
        # if zone is specified.
        self._region, self._zone = self._cloud.validate_region_zone(
            region, zone)

    def get_valid_regions_for_launchable(self) -> List[clouds.Region]:
        """Returns a set of `Region`s that can provision this Resources.

        Each `Region` has a list of `Zone`s that can provision this Resources.

        (Internal) This function respects any config in skypilot_config that
        may have restricted the regions to be considered (e.g., a
        ssh_proxy_command dict with region names as keys).
        """
        assert self.is_launchable(), self

        regions = self._cloud.regions_with_offering(self._instance_type,
                                                    self.accelerators,
                                                    self._use_spot,
                                                    self._region, self._zone)
        if self._image_id is not None and None not in self._image_id:
            regions = [r for r in regions if r.name in self._image_id]

        # Filter the regions by the skypilot_config
        ssh_proxy_command_config = skypilot_config.get_nested(
            (str(self._cloud).lower(), 'ssh_proxy_command'), None)
        if (isinstance(ssh_proxy_command_config, str) or
                ssh_proxy_command_config is None):
            # All regions are valid as the regions are not specified for the
            # ssh_proxy_command config.
            return regions

        # ssh_proxy_command_config: Dict[str, str], region_name -> command
        # This type check is done by skypilot_config at config load time.
        filtered_regions = []
        for region in regions:
            region_name = region.name
            if region_name not in ssh_proxy_command_config:
                continue
            # TODO: filter out the zones not available in the vpc_name
            filtered_regions.append(region)

        # Friendlier UX. Otherwise users only get a generic
        # ResourcesUnavailableError message without mentioning
        # ssh_proxy_command.
        if not filtered_regions:
            yellow = colorama.Fore.YELLOW
            reset = colorama.Style.RESET_ALL
            logger.warning(
                f'{yellow}Request {self} cannot be satisfied by any feasible '
                'region. To fix, check that ssh_proxy_command\'s region keys '
                f'include the regions to use.{reset}')

        return filtered_regions

    def _try_validate_instance_type(self) -> None:
        if self.instance_type is None:
            return

        # Validate instance type
        if self.cloud is not None:
            valid = self.cloud.instance_type_exists(self._instance_type)
            if not valid:
                with ux_utils.print_exception_no_traceback():
                    raise ValueError(
                        f'Invalid instance type {self._instance_type!r} '
                        f'for cloud {self.cloud}.')
        else:
            # If cloud not specified
            valid_clouds = []
            enabled_clouds = global_user_state.get_enabled_clouds()
            for cloud in enabled_clouds:
                if cloud.instance_type_exists(self._instance_type):
                    valid_clouds.append(cloud)
            if len(valid_clouds) == 0:
                if len(enabled_clouds) == 1:
                    cloud_str = f'for cloud {enabled_clouds[0]}'
                else:
                    cloud_str = f'for any cloud among {enabled_clouds}'
                with ux_utils.print_exception_no_traceback():
                    raise ValueError(
                        f'Invalid instance type {self._instance_type!r} '
                        f'{cloud_str}.')
            if len(valid_clouds) > 1:
                with ux_utils.print_exception_no_traceback():
                    raise ValueError(
                        f'Ambiguous instance type {self._instance_type!r}. '
                        f'Please specify cloud explicitly among {valid_clouds}.'
                    )
            logger.debug(
                f'Cloud is not specified, using {valid_clouds[0]} '
                f'inferred from the instance_type {self.instance_type!r}.')
            self._cloud = valid_clouds[0]

    def _try_validate_cpus_mem(self) -> None:
        if self.cpus is None and self.memory is None:
            return
        if self.instance_type is not None:
            # The assertion should be true because we have already executed
            # _try_validate_instance_type() before this method.
            # The _try_validate_instance_type() method infers and sets
            # self.cloud if self.instance_type is not None.
            assert self.cloud is not None
            cpus, mem = self.cloud.get_vcpus_mem_from_instance_type(
                self.instance_type)
            if self.cpus is not None:
                if self.cpus.endswith('+'):
                    if cpus < float(self.cpus[:-1]):
                        with ux_utils.print_exception_no_traceback():
                            raise ValueError(
                                f'{self.instance_type} does not have enough '
                                f'vCPUs. {self.instance_type} has {cpus} '
                                f'vCPUs, but {self.cpus} is requested.')
                elif cpus != float(self.cpus):
                    with ux_utils.print_exception_no_traceback():
                        raise ValueError(
                            f'{self.instance_type} does not have the requested '
                            f'number of vCPUs. {self.instance_type} has {cpus} '
                            f'vCPUs, but {self.cpus} is requested.')
            if self.memory is not None:
                if self.memory.endswith('+'):
                    if mem < float(self.memory[:-1]):
                        with ux_utils.print_exception_no_traceback():
                            raise ValueError(
                                f'{self.instance_type} does not have enough '
                                f'memory. {self.instance_type} has {mem} GB '
                                f'memory, but {self.memory} is requested.')
                elif mem != float(self.memory):
                    with ux_utils.print_exception_no_traceback():
                        raise ValueError(
                            f'{self.instance_type} does not have the requested '
                            f'memory. {self.instance_type} has {mem} GB '
                            f'memory, but {self.memory} is requested.')

    def _try_validate_spot(self) -> None:
        if self._spot_recovery is None:
            return
        if not self._use_spot:
            with ux_utils.print_exception_no_traceback():
                raise ValueError(
                    'Cannot specify spot_recovery without use_spot set to True.'
                )
        if self._spot_recovery not in spot.SPOT_STRATEGIES:
            with ux_utils.print_exception_no_traceback():
                raise ValueError(
                    f'Spot recovery strategy {self._spot_recovery} '
                    'is not supported. The strategy should be among '
                    f'{list(spot.SPOT_STRATEGIES.keys())}')

    def _try_validate_local(self) -> None:
        if isinstance(self._cloud, clouds.Local):
            if self._use_spot:
                with ux_utils.print_exception_no_traceback():
                    raise ValueError('Local/On-prem mode does not support spot '
                                     'instances.')
            local_instance = clouds.Local.get_default_instance_type()
            if (self._instance_type is not None and
                    self._instance_type != local_instance):
                with ux_utils.print_exception_no_traceback():
                    raise ValueError(
                        'Local/On-prem mode does not support instance type:'
                        f' {self._instance_type}.')
            if self._image_id is not None:
                with ux_utils.print_exception_no_traceback():
                    raise ValueError(
                        'Local/On-prem mode does not support custom '
                        'images.')

    def extract_docker_image(self) -> Optional[str]:
        if self.image_id is None:
            return None
        if len(self.image_id) == 1 and self.region in self.image_id:
            image_id = self.image_id[self.region]
            if image_id.startswith('docker:'):
                return image_id[len('docker:'):]
        return None

    def _try_validate_image_id(self) -> None:
        if self._image_id is None:
            return

        if self.extract_docker_image() is not None:
            # TODO(tian): validate the docker image exists / of reasonable size
            if self.accelerators is not None:
                for acc in self.accelerators.keys():
                    if acc.lower().startswith('tpu'):
                        with ux_utils.print_exception_no_traceback():
                            raise ValueError(
                                'Docker image is not supported for TPU VM.')
            if self.cloud is not None:
                self.cloud.check_features_are_supported(
                    {clouds.CloudImplementationFeatures.DOCKER_IMAGE})
            return

        if self.cloud is None:
            with ux_utils.print_exception_no_traceback():
                raise ValueError(
                    'Cloud must be specified when image_id is provided.')

        # Apr, 2023 by Hysun(hysun.he@oracle.com): Added support for OCI
        if not self._cloud.is_same_cloud(
                clouds.AWS()) and not self._cloud.is_same_cloud(
                    clouds.GCP()) and not self._cloud.is_same_cloud(
                        clouds.IBM()) and not self._cloud.is_same_cloud(
                            clouds.OCI()):
            with ux_utils.print_exception_no_traceback():
                raise ValueError(
                    'image_id is only supported for AWS/GCP/IBM/OCI, please '
                    'explicitly specify the cloud.')

        if self._region is not None:
            if self._region not in self._image_id:
                with ux_utils.print_exception_no_traceback():
                    raise ValueError(
                        f'image_id {self._image_id} should contain the image '
                        f'for the specified region {self._region}.')
            # Narrow down the image_id to the specified region.
            self._image_id = {self._region: self._image_id[self._region]}

        # Check the image_id's are valid.
        for region, image_id in self._image_id.items():
            if (image_id.startswith('skypilot:') and
                    not self._cloud.is_image_tag_valid(image_id, region)):
                region_str = f' ({region})' if region else ''
                with ux_utils.print_exception_no_traceback():
                    raise ValueError(
                        f'Image tag {image_id!r} is not valid, please make sure'
                        f' the tag exists in {self._cloud}{region_str}.')

            if (self._cloud.is_same_cloud(clouds.AWS()) and
                    not image_id.startswith('skypilot:') and region is None):
                with ux_utils.print_exception_no_traceback():
                    raise ValueError(
                        'image_id is only supported for AWS in a specific '
                        'region, please explicitly specify the region.')

        # Validate the image exists and the size is smaller than the disk size.
        for region, image_id in self._image_id.items():
            # Check the image exists and get the image size.
            # It will raise ValueError if the image does not exist.
            image_size = self.cloud.get_image_size(image_id, region)
            if image_size > self.disk_size:
                with ux_utils.print_exception_no_traceback():
                    raise ValueError(
                        f'Image {image_id!r} is {image_size}GB, which is '
                        f'larger than the specified disk_size: {self.disk_size}'
                        ' GB. Please specify a larger disk_size to use this '
                        'image.')

    def _try_validate_disk_tier(self) -> None:
        if self.disk_tier is None:
            return
        if self.disk_tier not in ['high', 'medium', 'low']:
            with ux_utils.print_exception_no_traceback():
                raise ValueError(
                    f'Invalid disk_tier {self.disk_tier}. '
                    'Please use one of "high", "medium", or "low".')
        if self.instance_type is None:
            return
        if self.cloud is not None:
            self.cloud.check_disk_tier_enabled(self.instance_type,
                                               self.disk_tier)

    def _try_validate_ports(self) -> None:
        if self.ports is None:
            return
        if skypilot_config.get_nested(('aws', 'security_group_name'),
                                      None) is not None:
            with ux_utils.print_exception_no_traceback():
                raise ValueError(
                    'Cannot specify ports when AWS security group name is '
                    'specified.')
        if self.cloud is not None:
            self.cloud.check_features_are_supported(
                {clouds.CloudImplementationFeatures.OPEN_PORTS})
        # We don't need to check the ports format since we already done it
        # in resources_utils.simplify_ports

    def get_cost(self, seconds: float) -> float:
        """Returns cost in USD for the runtime in seconds."""
        hours = seconds / 3600
        # Instance.
        hourly_cost = self.cloud.instance_type_to_hourly_cost(
            self._instance_type, self.use_spot, self._region, self._zone)
        # Accelerators (if any).
        if self.accelerators is not None:
            hourly_cost += self.cloud.accelerators_to_hourly_cost(
                self.accelerators, self.use_spot, self._region, self._zone)
        return hourly_cost * hours

    def make_deploy_variables(
            self, cluster_name_on_cloud: str, region: clouds.Region,
            zones: Optional[List[clouds.Zone]]) -> Dict[str, Optional[str]]:
        """Converts planned sky.Resources to resource variables.

        These variables are divided into two categories: cloud-specific and
        cloud-agnostic. The cloud-specific variables are generated by the
        cloud.make_deploy_resources_variables() method, and the cloud-agnostic
        variables are generated by this method.
        """
        cloud_specific_variables = self.cloud.make_deploy_resources_variables(
            self, cluster_name_on_cloud, region, zones)
        docker_image = self.extract_docker_image()
        return dict(
            cloud_specific_variables,
            **{
                # Docker config
                # Docker image. The image name used to pull the image, e.g.
                # ubuntu:latest.
                'docker_image': docker_image,
                # Docker container name. The name of the container. Default to
                # `sky_container`.
                'docker_container_name':
                    constants.DEFAULT_DOCKER_CONTAINER_NAME,
                # Docker login config (if any). This helps pull the image from
                # private registries.
                'docker_login_config': self._docker_login_config
            })

    def get_reservations_available_resources(
            self, specific_reservations: Set[str]) -> Dict[str, int]:
        """Returns the number of available reservation resources."""
        if self.use_spot:
            # GCP's & AWS's reservations do not support spot instances. We
            # assume other clouds behave the same. We can move this check down
            # to each cloud if any cloud supports reservations for spot.
            return {}
        return self.cloud.get_reservations_available_resources(
            self._instance_type, self._region, self._zone,
            specific_reservations)

    def less_demanding_than(
        self,
        other: Union[List['Resources'], 'Resources'],
        requested_num_nodes: int = 1,
        check_ports: bool = False,
    ) -> bool:
        """Returns whether this resources is less demanding than the other.

        Args:
            other: Resources of the launched cluster. If the cluster is
              heterogeneous, it is represented as a list of Resource objects.
            requested_num_nodes: Number of nodes that the current task
              requests from the cluster.
            check_ports: Whether to check the ports field.
        """
        if isinstance(other, list):
            resources_list = [self.less_demanding_than(o) for o in other]
            return requested_num_nodes <= sum(resources_list)
        if self.cloud is not None and not self.cloud.is_same_cloud(other.cloud):
            return False
        # self.cloud <= other.cloud

        if self.region is not None and self.region != other.region:
            return False
        # self.region <= other.region

        if self.zone is not None and self.zone != other.zone:
            return False
        # self.zone <= other.zone

        if self.image_id is not None:
            if other.image_id is None:
                return False
            if other.region is None:
                # Current image_id should be a subset of other.image_id
                if not self.image_id.items() <= other.image_id.items():
                    return False
            else:
                this_image = (self.image_id.get(other.region) or
                              self.image_id.get(None))
                other_image = (other.image_id.get(other.region) or
                               other.image_id.get(None))
                if this_image != other_image:
                    return False

        if (self._instance_type is not None and
                self._instance_type != other.instance_type):
            return False
        # self._instance_type <= other.instance_type

        other_accelerators = other.accelerators
        if self.accelerators is not None:
            if other_accelerators is None:
                return False
            for acc in self.accelerators:
                if acc not in other_accelerators:
                    return False
                if self.accelerators[acc] > other_accelerators[acc]:
                    return False
        # self.accelerators <= other.accelerators

        if (self.accelerator_args is not None and
                self.accelerator_args != other.accelerator_args):
            return False
        # self.accelerator_args == other.accelerator_args

        if self.use_spot_specified and self.use_spot != other.use_spot:
            return False

        if self.disk_tier is not None:
            if other.disk_tier is None:
                return False
            if self.disk_tier != other.disk_tier:
                types = ['low', 'medium', 'high']
                return types.index(self.disk_tier) < types.index(
                    other.disk_tier)

        if check_ports:
            if self.ports is not None:
                if other.ports is None:
                    return False
                self_ports = resources_utils.port_ranges_to_set(self.ports)
                other_ports = resources_utils.port_ranges_to_set(other.ports)
                if not self_ports <= other_ports:
                    return False

        # self <= other
        return True

    def should_be_blocked_by(self, blocked: 'Resources') -> bool:
        """Whether this Resources matches the blocked Resources.

        If a field in `blocked` is None, it should be considered as a wildcard
        for that field.
        """
        is_matched = True
        if (blocked.cloud is not None and
                not self.cloud.is_same_cloud(blocked.cloud)):
            is_matched = False
        if (blocked.instance_type is not None and
                self.instance_type != blocked.instance_type):
            is_matched = False
        if blocked.region is not None and self._region != blocked.region:
            is_matched = False
        if blocked.zone is not None and self._zone != blocked.zone:
            is_matched = False
        if (blocked.accelerators is not None and
                self.accelerators != blocked.accelerators):
            is_matched = False
        return is_matched

    def is_empty(self) -> bool:
        """Is this Resources an empty request (all fields None)?"""
        return all([
            self.cloud is None,
            self._instance_type is None,
            self.cpus is None,
            self.memory is None,
            self.accelerators is None,
            self.accelerator_args is None,
            not self._use_spot_specified,
            self.disk_size == _DEFAULT_DISK_SIZE_GB,
            self.disk_tier is None,
            self._image_id is None,
            self.ports is None,
            self._docker_login_config is None,
        ])

    def copy(self, **override) -> 'Resources':
        """Returns a copy of the given Resources."""
        use_spot = self.use_spot if self._use_spot_specified else None
        resources = Resources(
            cloud=override.pop('cloud', self.cloud),
            instance_type=override.pop('instance_type', self.instance_type),
            cpus=override.pop('cpus', self.cpus),
            memory=override.pop('memory', self.memory),
            accelerators=override.pop('accelerators', self.accelerators),
            accelerator_args=override.pop('accelerator_args',
                                          self.accelerator_args),
            use_spot=override.pop('use_spot', use_spot),
            spot_recovery=override.pop('spot_recovery', self.spot_recovery),
            disk_size=override.pop('disk_size', self.disk_size),
            region=override.pop('region', self.region),
            zone=override.pop('zone', self.zone),
            image_id=override.pop('image_id', self.image_id),
            disk_tier=override.pop('disk_tier', self.disk_tier),
            ports=override.pop('ports', self.ports),
            _docker_login_config=override.pop('_docker_login_config',
                                              self._docker_login_config),
            _is_image_managed=override.pop('_is_image_managed',
                                           self._is_image_managed),
        )
        assert len(override) == 0
        return resources

    def valid_on_region_zones(self, region: str, zones: List[str]) -> bool:
        """Returns whether this Resources is valid on given region and zones"""
        if self.region is not None and self.region != region:
            return False
        if self.zone is not None and self.zone not in zones:
            return False
        if self.image_id is not None:
            if None not in self.image_id and region not in self.image_id:
                return False
        return True

    def get_required_cloud_features(
            self) -> Set[clouds.CloudImplementationFeatures]:
        """Returns the set of cloud features required by this Resources."""
        features = set()
        if self.use_spot:
            features.add(clouds.CloudImplementationFeatures.SPOT_INSTANCE)
        if self.disk_tier is not None:
            features.add(clouds.CloudImplementationFeatures.CUSTOM_DISK_TIER)
        if self.extract_docker_image() is not None:
            features.add(clouds.CloudImplementationFeatures.DOCKER_IMAGE)
        if self.ports is not None:
            features.add(clouds.CloudImplementationFeatures.OPEN_PORTS)
        return features

    @classmethod
    def from_yaml_config(cls, config: Optional[Dict[str, str]]) -> 'Resources':
        if config is None:
            return Resources()

        common_utils.validate_schema(config, schemas.get_resources_schema(),
                                     'Invalid resources YAML: ')

        resources_fields = {}
        resources_fields['cloud'] = clouds.CLOUD_REGISTRY.from_str(
            config.pop('cloud', None))
        resources_fields['instance_type'] = config.pop('instance_type', None)
        resources_fields['cpus'] = config.pop('cpus', None)
        resources_fields['memory'] = config.pop('memory', None)
        resources_fields['accelerators'] = config.pop('accelerators', None)
        resources_fields['accelerator_args'] = config.pop(
            'accelerator_args', None)
        resources_fields['use_spot'] = config.pop('use_spot', None)
        resources_fields['spot_recovery'] = config.pop('spot_recovery', None)
        resources_fields['disk_size'] = config.pop('disk_size', None)
        resources_fields['region'] = config.pop('region', None)
        resources_fields['zone'] = config.pop('zone', None)
        resources_fields['image_id'] = config.pop('image_id', None)
        resources_fields['disk_tier'] = config.pop('disk_tier', None)
        resources_fields['ports'] = config.pop('ports', None)
        resources_fields['_docker_login_config'] = config.pop(
            '_docker_login_config', None)
        resources_fields['_is_image_managed'] = config.pop(
            '_is_image_managed', None)

        if resources_fields['cpus'] is not None:
            resources_fields['cpus'] = str(resources_fields['cpus'])
        if resources_fields['memory'] is not None:
            resources_fields['memory'] = str(resources_fields['memory'])
        if resources_fields['accelerator_args'] is not None:
            resources_fields['accelerator_args'] = dict(
                resources_fields['accelerator_args'])
        if resources_fields['disk_size'] is not None:
            resources_fields['disk_size'] = int(resources_fields['disk_size'])

        assert not config, f'Invalid resource args: {config.keys()}'
        return Resources(**resources_fields)

    def to_yaml_config(self) -> Dict[str, Union[str, int]]:
        """Returns a yaml-style dict of config for this resource bundle."""
        config = {}

        def add_if_not_none(key, value):
            if value is not None and value != 'None':
                config[key] = value

        add_if_not_none('cloud', str(self.cloud))
        add_if_not_none('instance_type', self.instance_type)
        add_if_not_none('cpus', self.cpus)
        add_if_not_none('memory', self.memory)
        add_if_not_none('accelerators', self.accelerators)
        add_if_not_none('accelerator_args', self.accelerator_args)

        if self._use_spot_specified:
            add_if_not_none('use_spot', self.use_spot)
        config['spot_recovery'] = self.spot_recovery
        config['disk_size'] = self.disk_size
        add_if_not_none('region', self.region)
        add_if_not_none('zone', self.zone)
        add_if_not_none('image_id', self.image_id)
        add_if_not_none('disk_tier', self.disk_tier)
        add_if_not_none('ports', self.ports)
        add_if_not_none('_docker_login_config', self._docker_login_config)
        if self._is_image_managed is not None:
            config['_is_image_managed'] = self._is_image_managed
        return config

    def __setstate__(self, state):
        """Set state from pickled state, for backward compatibility."""
        self._version = self._VERSION

        # TODO (zhwu): Design our persistent state format with `__getstate__`,
        # so that to get rid of the version tracking.
        version = state.pop('_version', None)
        # Handle old version(s) here.
        if version is None:
            version = -1
        if version < 0:
            cloud = state.pop('cloud', None)
            state['_cloud'] = cloud

            instance_type = state.pop('instance_type', None)
            state['_instance_type'] = instance_type

            use_spot = state.pop('use_spot', False)
            state['_use_spot'] = use_spot

            accelerator_args = state.pop('accelerator_args', None)
            state['_accelerator_args'] = accelerator_args

            disk_size = state.pop('disk_size', _DEFAULT_DISK_SIZE_GB)
            state['_disk_size'] = disk_size

        if version < 2:
            self._region = None

        if version < 3:
            self._spot_recovery = None

        if version < 4:
            self._image_id = None

        if version < 5:
            self._zone = None

        if version < 6:
            accelerators = state.pop('_accelerators', None)
            if accelerators is not None:
                accelerators = {
                    accelerator_registry.canonicalize_accelerator_name(acc):
                    acc_count for acc, acc_count in accelerators.items()
                }
            state['_accelerators'] = accelerators

        if version < 7:
            self._cpus = None

        if version < 8:
            self._memory = None

        image_id = state.get('_image_id', None)
        if isinstance(image_id, str):
            state['_image_id'] = {state.get('_region', None): image_id}

        if version < 9:
            self._disk_tier = None

        if version < 10:
            self._is_image_managed = None

        if version < 11:
            self._ports = None

        if version < 12:
            self._docker_login_config = None

        if version < 13:
            original_ports = state.get('_ports', None)
            if original_ports is not None:
                state['_ports'] = resources_utils.simplify_ports(
                    [str(port) for port in original_ports])

        self.__dict__.update(state)<|MERGE_RESOLUTION|>--- conflicted
+++ resolved
@@ -15,11 +15,8 @@
 from sky.provision import docker_utils
 from sky.skylet import constants
 from sky.utils import accelerator_registry
-<<<<<<< HEAD
 from sky.utils import common_utils
-=======
 from sky.utils import log_utils
->>>>>>> 470db0c2
 from sky.utils import resources_utils
 from sky.utils import schemas
 from sky.utils import tpu_utils
