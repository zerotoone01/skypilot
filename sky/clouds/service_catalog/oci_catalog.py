--- conflicted
+++ resolved
@@ -16,12 +16,8 @@
 
 from sky.adaptors import oci as oci_adaptor
 from sky.clouds.service_catalog import common
-<<<<<<< HEAD
-from sky.skylet.providers.oci.config import oci_conf
+from sky.clouds.utils import oci_utils
 from sky.utils import resources_utils
-=======
-from sky.clouds.utils import oci_utils
->>>>>>> 0f539ddb
 
 if typing.TYPE_CHECKING:
     import pandas as pd
