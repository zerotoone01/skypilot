"""Constants for SkyPilot."""

SKY_LOGS_DIRECTORY = '~/sky_logs'
SKY_REMOTE_WORKDIR = '~/sky_workdir'

# Default Ray port is 6379. Default Ray dashboard port is 8265.
# Default Ray tempdir is /tmp/ray.
# We change them to avoid conflicts with user's Ray clusters.
# We note down the ports in ~/.sky/ray_port.json for backward compatibility.
SKY_REMOTE_RAY_PORT = 6380
SKY_REMOTE_RAY_DASHBOARD_PORT = 8266
# Note we can not use json.dumps which will add a space between ":" and its
# value which causes the yaml parser to fail.
SKY_REMOTE_RAY_PORT_DICT_STR = (
    f'{{"ray_port":{SKY_REMOTE_RAY_PORT}, '
    f'"ray_dashboard_port":{SKY_REMOTE_RAY_DASHBOARD_PORT}}}')
# The file contains the ports of the Ray cluster that SkyPilot launched,
# i.e. the PORT_DICT_STR above.
SKY_REMOTE_RAY_PORT_FILE = '~/.sky/ray_port.json'
SKY_REMOTE_RAY_TEMPDIR = '/tmp/ray_skypilot'
SKY_REMOTE_RAY_VERSION = '2.4.0'

# TODO(mluo): Make explicit `sky launch -c <name> ''` optional.
UNINITIALIZED_ONPREM_CLUSTER_MESSAGE = (
    'Found uninitialized local cluster {cluster}. Run this '
    'command to initialize it locally: sky launch -c {cluster} \'\'')

# The name for the environment variable that stores the unique ID of the
# current task. This will stay the same across multiple recoveries of the
# same spot task.
# TODO(zhwu): Remove SKYPILOT_JOB_ID after 0.5.0.
TASK_ID_ENV_VAR_DEPRECATED = 'SKYPILOT_JOB_ID'
TASK_ID_ENV_VAR = 'SKYPILOT_TASK_ID'
# This environment variable stores a '\n'-separated list of task IDs that
# are within the same spot job (DAG). This can be used by the user to
# retrieve the task IDs of any tasks that are within the same spot job.
# This environment variable is pre-assigned before any task starts
# running within the same job, and will remain constant throughout the
# lifetime of the job.
TASK_ID_LIST_ENV_VAR = 'SKYPILOT_TASK_IDS'

<<<<<<< HEAD
=======
# The version of skylet. We should bump this version whenever we need the skylet
# to be restarted on existing clusters updated with the new version of SkyPilot,
# e.g., when we add new events to skylet, or we fix a bug in skylet.
>>>>>>> d38b4b41
SKYLET_VERSION = '3'
SKYLET_VERSION_FILE = '~/.sky/skylet_version'

# `sky spot dashboard`-related
#
# Port on the remote spot controller that the dashboard is running on.
SPOT_DASHBOARD_REMOTE_PORT = 5000

# Docker default options
DEFAULT_DOCKER_CONTAINER_NAME = 'sky_container'
DEFAULT_DOCKER_PORT = 10022
DOCKER_USERNAME_ENV_VAR = 'SKYPILOT_DOCKER_USERNAME'
DOCKER_PASSWORD_ENV_VAR = 'SKYPILOT_DOCKER_PASSWORD'
DOCKER_SERVER_ENV_VAR = 'SKYPILOT_DOCKER_SERVER'
DOCKER_LOGIN_ENV_VARS = {
    DOCKER_USERNAME_ENV_VAR,
    DOCKER_PASSWORD_ENV_VAR,
    DOCKER_SERVER_ENV_VAR,
}

# Install conda on the remote cluster if it is not already installed.
# We do not install the latest conda with python 3.11 because ray has not
# officially supported it yet.
# https://github.com/ray-project/ray/issues/31606
# We use python 3.10 to be consistent with the python version of the
# AWS's Deep Learning AMI's default conda environment.
CONDA_INSTALLATION_COMMANDS = (
    'which conda > /dev/null 2>&1 || '
    '(wget -nc https://repo.anaconda.com/miniconda/Miniconda3-py310_23.5.2-0-Linux-x86_64.sh -O Miniconda3-Linux-x86_64.sh && '  # pylint: disable=line-too-long
    'bash Miniconda3-Linux-x86_64.sh -b && '
    'eval "$(~/miniconda3/bin/conda shell.bash hook)" && conda init && '
    'conda config --set auto_activate_base true); '
    # Only run `conda init` if the conda is not installed under /opt/conda,
    # which is the case for VMs created on GCP, and running `conda init` will
    # cause error and waiting for the error to be reported: #2273.
    'which conda | grep /opt/conda || conda init > /dev/null;')

# The name for the environment variable that stores SkyPilot user hash, which
# is mainly used to make sure sky commands runs on a VM launched by SkyPilot
# will be recognized as the same user (e.g., spot controller).
USER_ID_ENV_VAR = 'SKYPILOT_USER_ID'

# In most clouds, cluster names can only contain lowercase letters, numbers
# and hyphens. We use this regex to validate the cluster name.
CLUSTER_NAME_VALID_REGEX = '[a-z]([-a-z0-9]*[a-z0-9])?'<|MERGE_RESOLUTION|>--- conflicted
+++ resolved
@@ -39,13 +39,10 @@
 # lifetime of the job.
 TASK_ID_LIST_ENV_VAR = 'SKYPILOT_TASK_IDS'
 
-<<<<<<< HEAD
-=======
 # The version of skylet. We should bump this version whenever we need the skylet
 # to be restarted on existing clusters updated with the new version of SkyPilot,
 # e.g., when we add new events to skylet, or we fix a bug in skylet.
->>>>>>> d38b4b41
-SKYLET_VERSION = '3'
+SKYLET_VERSION = '4'
 SKYLET_VERSION_FILE = '~/.sky/skylet_version'
 
 # `sky spot dashboard`-related
